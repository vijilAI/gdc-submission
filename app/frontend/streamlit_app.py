--- conflicted
+++ resolved
@@ -22,13 +22,10 @@
 from wordcloud import WordCloud
 import matplotlib.pyplot as plt
 from sklearn.feature_extraction.text import TfidfVectorizer
-<<<<<<< HEAD
 import numpy as np
-=======
 import base64
 import os
 
->>>>>>> 315fe790
 # Configuration
 API_BASE = "http://localhost:8000"
 
@@ -1491,74 +1488,41 @@
             elif text_to_analysze == 'conversations':
                 document_list = list(output_all_text.values())
 
+
             vectorizer = TfidfVectorizer(stop_words='english')
             tfidf_matrix = vectorizer.fit_transform(document_list)
             feature_names = vectorizer.get_feature_names_out()
-
+            tfidf_dense = tfidf_matrix.toarray()
 
             def generate_wordcloud_for_document(doc_index):
+                doc_vector = tfidf_dense[doc_index]
+                other_vectors = np.delete(tfidf_dense, doc_index, axis=0)
+
                 # Get the TF-IDF vector for this document
-                tfidf_vector = tfidf_matrix[doc_index]
+                mean_other = np.mean(other_vectors, axis=0)
+
+                # Normalized uniqueness score = this doc - mean of others
+                diff_vector = doc_vector - mean_other
+                diff_vector[diff_vector < 0] = 0  # remove negative scores
+
+                # Map to words
                 word_scores = {
-                    feature_names[i]: tfidf_vector[0, i]
-                    for i in tfidf_vector.nonzero()[1]
-                }
-                    
-<<<<<<< HEAD
-                    text_data = ""
-                    goal_text = ""
-                    for session_filtered in filtered_data['session_data'].dropna():
-                        for goal_name, goal_info in session_filtered.items():
-                            for conversations in goal_info:
-                                goal = conversations.get('goal', '')
-                                all_turns = conversations.get('turns', [])
-                                my_str = "\n".join([f"{x['role']} : {x['content']}" for x in all_turns])
-                                text_data += f"Goal: {goal}\n{my_str}\n\n"
-                            goal_text += f"{goal} \n\n"
-                    output_all_text[value] = text_data
-                    output_goals[value] = goal_text
-
-                document_list = []
-
-                if text_to_analysze == 'goals':
-                    document_list = list(output_goals.values())
-                elif text_to_analysze == 'conversations':
-                    document_list = list(output_all_text.values())
-
-                vectorizer = TfidfVectorizer(stop_words='english')
-                tfidf_matrix = vectorizer.fit_transform(document_list)
-                feature_names = vectorizer.get_feature_names_out()
-                tfidf_dense = tfidf_matrix.toarray()
-
-                def generate_wordcloud_for_document(doc_index):
-                    doc_vector = tfidf_dense[doc_index]
-                    other_vectors = np.delete(tfidf_dense, doc_index, axis=0)
-
-                    # Get the TF-IDF vector for this document
-                    mean_other = np.mean(other_vectors, axis=0)
-
-                    # Normalized uniqueness score = this doc - mean of others
-                    diff_vector = doc_vector - mean_other
-                    diff_vector[diff_vector < 0] = 0  # remove negative scores
-
-                    # Map to words
-                    word_scores = {
-                        feature_names[i]: diff_vector[i]
-                        for i in np.nonzero(diff_vector)[0]
-                    }                        
-                        # Generate word cloud from TF-IDF scores
-                    wordcloud = WordCloud(width=800, height=400, background_color='white')
-                    wordcloud.generate_from_frequencies(word_scores)
-                    return(wordcloud)
-
-                fig, ax = plt.subplots(figsize=(10, 5))
-                for i, value in enumerate(unique_values):
-                    st.markdown(f"### {attribute_selected}: {value}")
-                    wordcloud = generate_wordcloud_for_document(i)
-                    ax.imshow(wordcloud, interpolation='bilinear')
-                    ax.axis('off')  # Remove axes for better visualization
-                    # ax.set_title(f"{attribute_selected.capitalize()}: {value}", fontsize=16)
-                    st.pyplot(fig)
+                    feature_names[i]: diff_vector[i]
+                    for i in np.nonzero(diff_vector)[0]
+                }                        
+                    # Generate word cloud from TF-IDF scores
+                wordcloud = WordCloud(width=800, height=400, background_color='white')
+                wordcloud.generate_from_frequencies(word_scores)
+                return(wordcloud)
+
+            fig, ax = plt.subplots(figsize=(10, 5))
+            for i, value in enumerate(unique_values):
+                st.markdown(f"### {attribute_selected}: {value}")
+                wordcloud = generate_wordcloud_for_document(i)
+                ax.imshow(wordcloud, interpolation='bilinear')
+                ax.axis('off')  # Remove axes for better visualization
+                # ax.set_title(f"{attribute_selected.capitalize()}: {value}", fontsize=16)
+                st.pyplot(fig)
 
 
     # Footer
@@ -1569,21 +1533,6 @@
         "</p>",
         unsafe_allow_html=True
     )
-
-=======
-                    # Generate word cloud from TF-IDF scores
-                wordcloud = WordCloud(width=800, height=400, background_color='white')
-                wordcloud.generate_from_frequencies(word_scores)
-                return(wordcloud)
-
-            fig, ax = plt.subplots(figsize=(10, 5))
-            for i, value in enumerate(unique_values):
-                st.markdown(f"### {attribute_selected}: {value}")
-                wordcloud = generate_wordcloud_for_document(i)
-                ax.imshow(wordcloud, interpolation='bilinear')
-                ax.axis('off')  # Remove axes for better visualization
-                # ax.set_title(f"{attribute_selected.capitalize()}: {value}", fontsize=16)
-                st.pyplot(fig)
 
 
 # Initialize session state and global setup
@@ -1603,6 +1552,5 @@
         ],
     }
 )
->>>>>>> 315fe790
 
 nav.run()